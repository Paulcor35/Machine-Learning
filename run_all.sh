--- conflicted
+++ resolved
@@ -1,19 +1,8 @@
-<<<<<<< HEAD
-./main.py -f Data-20251001/ozone_complet.txt -s $1 -t r -F maxO3 -a DecisionTree
-./main.py -f Data-20251001/Carseats.csv -s $1 -t c -F High -a DecisionTree
-./main.py -f Data-20251001/ozone_complet.txt -s $1 -t r -F maxO3 -a RandomForest
-./main.py -f Data-20251001/Carseats.csv -s $1 -t c -F High -a RandomForest
-./main.py -f Data-20251001/ozone_complet.txt -s $1 -t r -F maxO3 -a Ridge
-./main.py -f Data-20251001/ozone_complet.txt -s $1 -t r -F maxO3 -a Lasso
-./main.py -f Data-20251001/ozone_complet.txt -s $1 -t r -F maxO3 -a SVM
-./main.py -f Data-20251001/Carseats.csv -s $1 -t c -F High -a SVM
-=======
 ./main.py -f data/ozone_complet.txt -s $1 -t r -F maxO3 -a DecisionTree
-./main.py -f data/Carseats_prepared.csv -s $1 -t c -F High -a DecisionTree
+./main.py -f data/Carseats.csv -s $1 -t c -F High -a DecisionTree
 ./main.py -f data/ozone_complet.txt -s $1 -t r -F maxO3 -a RandomForest
-./main.py -f data/Carseats_prepared.csv -s $1 -t c -F High -a RandomForest
+./main.py -f data/Carseats.csv -s $1 -t c -F High -a RandomForest
 ./main.py -f data/ozone_complet.txt -s $1 -t r -F maxO3 -a Ridge
 ./main.py -f data/ozone_complet.txt -s $1 -t r -F maxO3 -a Lasso
 ./main.py -f data/ozone_complet.txt -s $1 -t r -F maxO3 -a SVM
-./main.py -f data/Carseats_prepared.csv -s $1 -t c -F High -a SVM
->>>>>>> 2f958b77
+./main.py -f data/Carseats.csv -s $1 -t c -F High -a SVM